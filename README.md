--- conflicted
+++ resolved
@@ -7,7 +7,7 @@
 
 #### Requirements
 
-<<<<<<< HEAD
+##### Software
  * Perl
    * Mojolicious
    * DateTime
@@ -15,26 +15,23 @@
    * [IO::Termios](https://metacpan.org/module/IO::Termios) for RS485 serial monitoring
    * Try::Tiny
 
+##### Hardware
+ * Basic hardware capable of running Linux. This could be a desktop machine, a Raspberry Pi, or an embedded device. The author runs Infinitude on a [Pogoplug v4](http://www.amazon.com/Pogoplug-Series-4-Backup-Device/dp/B006I5MKZY/ref=sr_1_1?ie=UTF8&tag=sbhq-20&qid=1415825203&sr=8-1&keywords=pogoplug) which can be obtained for less than $20 USD and sits on top of the air handler like so:
+
+<a href="http://imgur.com/IESJCCw"><img src="http://i.imgur.com/IESJCCw.jpg" title="source: imgur.com" /></a>
+
+See <a target="_blank" href="http://www.amazon.com/Infinitude-hardware/lm/R2G4T8HWC1AQDK/?_encoding=UTF8&camp=1789&creative=390957&linkCode=ur2&tag=sbec-20&linkId=THB3EP6RU76EIXOA">Infinitude Hardware</a><img src="https://ir-na.amazon-adsystem.com/e/ir?t=sbec-20&l=ur2&o=1" width="1" height="1" border="0" alt="" style="border:none !important; margin:0px !important;" /> for recommended devices.
+
 ####Usage
  * Set your proxy server/port in the advanced wireless settings on the thermostat to point to your infinitude host/port. 
  * Start Infinitude. This traffic is _not encrypted_, so only run on a trusted network.
- *   The author runs Infinitude on a [Pogoplug v4](http://www.amazon.com/Pogoplug-Series-4-Backup-Device/dp/B006I5MKZY/ref=sr_1_1?ie=UTF8&tag=sbhq-20&qid=1415825203&sr=8-1&keywords=pogoplug) which sits on top of the air handler.
 
- <a href="http://imgur.com/IESJCCw"><img src="http://i.imgur.com/IESJCCw.jpg" title="source: imgur.com" /></a>
 
 Edit the $conf section of infinitude.pl to set your optional Wunderground API key and RS485 serial device.
 
 Infinitude is a Mojolicious application, so the simplest way to run it is via:
 
    ./infinitude daemon
-=======
- * Basic hardware capable of running Linux. See author's <a target="_blank" href="http://www.amazon.com/Infinitude-hardware/lm/R2G4T8HWC1AQDK/?_encoding=UTF8&camp=1789&creative=390957&linkCode=ur2&tag=sbec-20&linkId=THB3EP6RU76EIXOA">Infinitude Hardware</a><img src="https://ir-na.amazon-adsystem.com/e/ir?t=sbec-20&l=ur2&o=1" width="1" height="1" border="0" alt="" style="border:none !important; margin:0px !important;" /> for recommended devices around $20 USD
-
- * Perl/[Plack](https://github.com/miyagawa/Plack) and friends
- * [Web::Simple](https://metacpan.org/module/Web::Simple)
- * DateTime
- * [WWW::Wunderground::API](https://metacpan.org/module/WWW::Wunderground::API)  - 0.05 or newer. Github has lastest (https://github.com/nebulous/WWW-Wunderground-API)
->>>>>>> 02bcf6d9
 
 which starts a server in development mode on port 3000.
 
